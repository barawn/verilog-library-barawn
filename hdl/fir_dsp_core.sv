`timescale 1ns / 1ps
// basic parameterizable core DSP for FIR
// UPDATE: this core now handles loadable coefficients OPTIONALLY
// but only in a sequence load setup
//
// parameters
// ADD_PCIN = "TRUE"/"FALSE" (default)
// USE_C = "TRUE" (default)/"FALSE"
// USE_ACIN = "TRUE"/"FALSE" (default)
// USE_ACOUT = "TRUE"/"FALSE" (default)
// SUBTRACT_A = "FALSE" (default) / "TRUE"
// AREG = 0 / 1 (default) / 2
// DREG = 0 / 1 (default)
// CREG = 0 / 1 (default)
// PREADD_REG = 0 (default) / 1 (adds register after preadder)
// MULT_REG = 0 (default) / 1 (adds register after multiplier)
//
// Note that a choice between PREADD_REG/MULT_REG for adding
// delay depends on different factors. If you have internal registers
// already (AREG/DREG are both not 0) then MREG is the preferential
// first choice.
//
// A/C/DREG all control input register delays.
//
// You should probably wrap these functions in something else
// to make sure that coefficients and data are passed properly.
//
// LOADABLE_B can either be HEAD, BODY, TAIL, or NONE (default)
// BODY/TAIL both use BCIN.
// Note that if you only have 1 just use HEAD.
module fir_dsp_core #(
        parameter ADD_PCIN = "FALSE",
        parameter USE_C = "TRUE",
        parameter USE_ACIN = "FALSE",
        parameter USE_ACOUT = "FALSE",
        parameter SUBTRACT_A = "FALSE",
        parameter SUBTRACT_C = "FALSE",
	parameter USE_D = "TRUE",
        parameter PREADD_REG = 0,
        parameter MULT_REG = 0,
        parameter ACASCREG = 1,
        parameter AREG = 1,
        parameter CREG = 1,
        parameter DREG = 1,
        parameter PREG = 1,
	parameter LOADABLE_B = "NONE"
    )(
        input clk_i,
        input [29:0] acin_i,
        input [47:0] pcin_i,
        input [25:0] a_i,
        input [25:0] d_i,
        input [17:0] b_i,
        input [47:0] c_i,
        output [47:0] p_o,
        output [47:0] pcout_o,
        output [29:0] acout_o,
        // use for loadable coefficient mode only
        input [17:0] bcin_i,
        output [17:0] bcout_o,
        input load_i,
        input update_i
    );
    
    // INMODE is always either D+A2 or D-A2, or just +/-A2.
    // A2 gets selected when AMULTSEL is just A instead of AD
    // D+A2 = 00100
    // D-A2 = 01100
    // A2   = 00000
    // -A2  = 01000
    localparam [4:0] INMODE = { 1'b0,
				(SUBTRACT_A == "TRUE") ? 1'b1 : 1'b0,
				(USE_D == "TRUE") ? 1'b1 : 1'b0,
				2'b00 };

    localparam [1:0] W_MUX = (USE_C == "TRUE") ? 2'b11 : 2'b00;
    localparam [2:0] Z_MUX = (ADD_PCIN == "TRUE") ? 3'b001 : 3'b000;
    localparam [8:0] OPMODE = { W_MUX, Z_MUX, 4'b0101 };
    localparam [3:0] ALUMODE = 4'b0000;
    
    localparam ADREG = PREADD_REG;
    localparam MREG = MULT_REG;

    // cascade input option
    localparam LOCAL_ACASCREG = (AREG == 0) ? 0 : 1;
    localparam MY_ACASCREG = (USE_ACOUT == "TRUE") ? ACASCREG : LOCAL_ACASCREG;
   
    // Dport usage, for low power
    localparam  AMULTSEL = (USE_D == "TRUE") ? "AD" : "A";
    localparam  MY_DREG = (USE_D == "TRUE") ? DREG : 1'b1;
    wire	       CED = (USE_D == "TRUE") ? 1'b1 : 1'b0;

    // Cport usage, for low power
    localparam  MY_CREG = (USE_C == "TRUE") ? CREG : 1'b1;
    wire		CEC = (USE_C == "TRUE") ? 1'b1 : 1'b0;
   

   
    // extend by 4 or 1. Extend by 4 b/c if we don't use Dport, gets passed to multiplier
    wire [29:0] DSP_A = { {4{a_i[25]}}, a_i };
    // if we don't use Dport tie everything high for lowest leakage
    wire [26:0]	DSP_D = (USE_D == "TRUE") ? { d_i[25], d_i } : {27{1'b1}};   
    wire [17:0] DSP_B = b_i;
    // if we're subtracting, we need to flip C
    wire [47:0] DSP_C = (USE_C == "TRUE") ? ((SUBTRACT_C == "TRUE") ? ~c_i : c_i) : {48{1'b1}} ;        
    // and if we're subtracting C, we need to pass 1 to carryin to handle the two's complement
    wire CARRYIN = (SUBTRACT_C == "TRUE") ? 1 : 0;
    // the reason we need a billion damn options is b/c you CANNOT hook up a cascade input
    // if you don't plan on using it.
    generate
        if (ADD_PCIN == "TRUE") begin : CSC        
            if (USE_ACIN == "TRUE") begin : CSCIN
	       if (LOADABLE_B == "BODY" || LOADABLE_B == "TAIL") begin : ABPCSCIN
		// A, B, and P all have cascade inputs
                DSP48E2 #( .ACASCREG( MY_ACASCREG ),
                           .A_INPUT( "CASCADE" ),
                           .ADREG( ADREG ),
                           .ALUMODEREG(1'b0),
                           .AREG(AREG),
                           .BREG(2),
                           .BCASCREG(1),
			   .B_INPUT("CASCADE"),
                           .CARRYINREG(1'b0),
                           .CARRYINSELREG(1'b0),
<<<<<<< HEAD
                           .CREG(CREG),
                           .DREG(DREG),
=======
                           .CREG(MY_CREG),
                           .DREG(MY_DREG),
>>>>>>> 4848c147
                           .INMODEREG(1'b0),
                           .MREG(MREG),
                           .OPMODEREG(1'b0),
                           .PREG(PREG),
                           .PREADDINSEL("A"),
<<<<<<< HEAD
                           .AMULTSEL("AD"),
=======
                           .AMULTSEL(AMULTSEL),
>>>>>>> 4848c147
                           .BMULTSEL("B"),
                           .USE_MULT("MULTIPLY"))
                           u_dsp(   .ACIN( acin_i ),
                                    .ACOUT( acout_o ),
                                    .CEA1( (AREG == 2) ? 1'b1 : 1'b0 ),
                                    .CEA2(1'b1),
                                    .CEAD( (PREADD_REG == 1) ? 1'b1 : 1'b0 ),
                                    .CEM( (MULT_REG == 1) ? 1'b1 : 1'b0 ),
				    .BCIN( bcin_i ),
				    .CEB1( load_i ),
				    .CEB2( update_i ),
				    .BCOUT( bcout_o ),
                                    .C(DSP_C),
                                    .CARRYIN(CARRYIN),
<<<<<<< HEAD
                                    .CEC(1'b1),
                                    .D(DSP_D),
                                    .CED(1'b1),
=======
                                    .CEC(CEC),
                                    .D(DSP_D),
                                    .CED(CED),
>>>>>>> 4848c147
                                    .PCIN(pcin_i),
                                    .CLK(clk_i),
                                    .P(p_o),
                                    .CEP(1'b1),
                                    .PCOUT(pcout_o),
                                    .INMODE(INMODE),
                                    .OPMODE(OPMODE),
                                    .ALUMODE(ALUMODE));		  
               end else begin : APCSCIN // block: ABPCSCIN
		// A, P have cascade inputs
		DSP48E2 #( .ACASCREG( MY_ACASCREG ),
                           .A_INPUT( "CASCADE" ),
                           .ADREG( ADREG ),
                           .ALUMODEREG(1'b0),
                           .AREG(AREG),
                           .BREG(LOADABLE_B == "NONE" ? 0 : 2),
                           .BCASCREG(LOADABLE_B == "NONE" ? 0 : 1),
                           .CARRYINREG(1'b0),
                           .CARRYINSELREG(1'b0),
                           .CREG(MY_CREG),
                           .DREG(MY_DREG),
                           .INMODEREG(1'b0),
                           .MREG(MREG),
                           .OPMODEREG(1'b0),
                           .PREG(PREG),
                           .B_INPUT( "DIRECT" ),
                           .PREADDINSEL("A"),
                           .AMULTSEL(AMULTSEL),
                           .BMULTSEL("B"),
                           .USE_MULT("MULTIPLY"))
                           u_dsp(   .ACIN( acin_i ),
                                    .ACOUT( acout_o ),
                                    .CEA1( (AREG == 2) ? 1'b1 : 1'b0 ),
                                    .CEA2(1'b1),
                                    .CEAD( (PREADD_REG == 1) ? 1'b1 : 1'b0 ),
                                    .CEM( (MULT_REG == 1) ? 1'b1 : 1'b0 ),
                                    .B(DSP_B),
				    .CEB1( LOADABLE_B == "NONE" ? 1'b0 : load_i ),
				    .CEB2( LOADABLE_B == "NONE" ? 1'b0 : update_i ),
				    .BCOUT( bcout_o ),
                                    .C(DSP_C),
                                    .CARRYIN(CARRYIN),
                                    .CEC(CEC),
                                    .D(DSP_D),
                                    .CED(CED),
                                    .PCIN(pcin_i),
                                    .CLK(clk_i),
                                    .P(p_o),
                                    .CEP(1'b1),
                                    .PCOUT(pcout_o),
                                    .INMODE(INMODE),
                                    .OPMODE(OPMODE),
                                    .ALUMODE(ALUMODE));
		  end // block: APCSCIN	       
	    end // block: CSCIN
	    else begin : NCSCIN
	       if (LOADABLE_B == "BODY" || LOADABLE_B == "TAIL") begin : BPCSCIN
		// B, P have cascade inputs
<<<<<<< HEAD
                DSP48E2 #( .ACASCREG( MY_ACASCREG ),
                           .A_INPUT( "DIRECT" ),
                           .ADREG( ADREG ),
                           .ALUMODEREG(1'b0),
                           .AREG(AREG),
                           .BREG(2),
                           .BCASCREG(1),
                           .CARRYINREG(1'b0),
                           .CARRYINSELREG(1'b0),
                           .CREG(CREG),
                           .DREG(DREG),
                           .INMODEREG(1'b0),
                           .MREG(MREG),
                           .OPMODEREG(1'b0),
                           .PREG(PREG),
                           .B_INPUT( "CASCADE" ),
                           .PREADDINSEL("A"),
                           .AMULTSEL("AD"),
                           .BMULTSEL("B"),
                           .USE_MULT("MULTIPLY"))
                           u_dsp(   .A(DSP_A),
                                    .ACOUT( acout_o ),
                                    .CEA1( (AREG == 2) ? 1'b1 : 1'b0 ),
                                    .CEA2(1'b1),
                                    .CEAD( (PREADD_REG == 1) ? 1'b1 : 1'b0 ),
                                    .CEM( (MULT_REG == 1) ? 1'b1 : 1'b0 ),
                                    .BCIN(bcin_i),
				    .CEB1( load_i ),
				    .CEB2( update_i ),
				    .BCOUT(bcout_o),
                                    .C(DSP_C),
                                    .CARRYIN(CARRYIN),
                                    .CEC(1'b1),
                                    .D(DSP_D),
                                    .CED(1'b1),
                                    .PCIN(pcin_i),
                                    .CLK(clk_i),
                                    .P(p_o),
                                    .CEP(1'b1),
                                    .PCOUT(pcout_o),
                                    .INMODE(INMODE),
                                    .OPMODE(OPMODE),
                                    .ALUMODE(ALUMODE));                
	       end else begin : PCSCIN // block: BPCSCIN
		// P has cascade input
=======
>>>>>>> 4848c147
                DSP48E2 #( .ACASCREG( MY_ACASCREG ),
                           .A_INPUT( "DIRECT" ),
                           .ADREG( ADREG ),
                           .ALUMODEREG(1'b0),
                           .AREG(AREG),
<<<<<<< HEAD
                           .BREG(LOADABLE_B == "NONE" ? 0 : 2),
                           .BCASCREG(LOADABLE_B == "NONE" ? 0 : 1),
=======
                           .BREG(2),
                           .BCASCREG(1),
>>>>>>> 4848c147
                           .CARRYINREG(1'b0),
                           .CARRYINSELREG(1'b0),
                           .CREG(MY_CREG),
                           .DREG(MY_DREG),
                           .INMODEREG(1'b0),
                           .MREG(MREG),
                           .OPMODEREG(1'b0),
                           .PREG(PREG),
                           .B_INPUT( "CASCADE" ),
                           .PREADDINSEL("A"),
                           .AMULTSEL(AMULTSEL),
                           .BMULTSEL("B"),
                           .USE_MULT("MULTIPLY"))
                           u_dsp(   .A(DSP_A),
                                    .ACOUT( acout_o ),
                                    .CEA1( (AREG == 2) ? 1'b1 : 1'b0 ),
                                    .CEA2(1'b1),
                                    .CEAD( (PREADD_REG == 1) ? 1'b1 : 1'b0 ),
                                    .CEM( (MULT_REG == 1) ? 1'b1 : 1'b0 ),
                                    .BCIN(bcin_i),
				    .CEB1( load_i ),
				    .CEB2( update_i ),
				    .BCOUT(bcout_o),
                                    .C(DSP_C),
                                    .CARRYIN(CARRYIN),
                                    .CEC(CEC),
                                    .D(DSP_D),
                                    .CED(CED),
                                    .PCIN(pcin_i),
                                    .CLK(clk_i),
                                    .P(p_o),
                                    .CEP(1'b1),
                                    .PCOUT(pcout_o),
                                    .INMODE(INMODE),
                                    .OPMODE(OPMODE),
                                    .ALUMODE(ALUMODE));                
	       end else begin : PCSCIN // block: BPCSCIN
		// P has cascade input
                DSP48E2 #( .ACASCREG( MY_ACASCREG ),
                           .A_INPUT( "DIRECT" ),
                           .ADREG( ADREG ),
                           .ALUMODEREG(1'b0),
                           .AREG(AREG),
                           .BREG(LOADABLE_B == "NONE" ? 0 : 2),
                           .BCASCREG(LOADABLE_B == "NONE" ? 0 : 1),
                           .CARRYINREG(1'b0),
                           .CARRYINSELREG(1'b0),
                           .CREG(MY_CREG),
                           .DREG(MY_DREG),
                           .INMODEREG(1'b0),
                           .MREG(MREG),
                           .OPMODEREG(1'b0),
                           .PREG(PREG),
                           .B_INPUT( "DIRECT" ),
                           .PREADDINSEL("A"),
                           .AMULTSEL(AMULTSEL),
                           .BMULTSEL("B"),
                           .USE_MULT("MULTIPLY"))
                           u_dsp(   .A(DSP_A),
                                    .ACOUT( acout_o ),
                                    .CEA1( (AREG == 2) ? 1'b1 : 1'b0 ),
                                    .CEA2(1'b1),
                                    .CEAD( (PREADD_REG == 1) ? 1'b1 : 1'b0 ),
                                    .CEM( (MULT_REG == 1) ? 1'b1 : 1'b0 ),
                                    .B(DSP_B),
				    .CEB1( LOADABLE_B == "NONE" ? 1'b0 : load_i ),
				    .CEB2( LOADABLE_B == "NONE" ? 1'b0 : update_i ),
				    .BCOUT(bcout_o),
                                    .C(DSP_C),
                                    .CARRYIN(CARRYIN),
                                    .CEC(CEC),
                                    .D(DSP_D),
                                    .CED(CED),
                                    .PCIN(pcin_i),
                                    .CLK(clk_i),
                                    .P(p_o),
                                    .CEP(1'b1),
                                    .PCOUT(pcout_o),
                                    .INMODE(INMODE),
                                    .OPMODE(OPMODE),
                                    .ALUMODE(ALUMODE));                
	       end // block: PCSCIN	       
	    end // block: NCSCIN	   
        end // block: CSC
        else begin : NCSC
            if (USE_ACIN == "TRUE") begin : CSCIN
	        if (LOADABLE_B == "BODY" || LOADABLE_B == "TAIL") begin : ABCSCIN
		   // A, B have cascade inputs
                DSP48E2 #( .ACASCREG( MY_ACASCREG ),
                           .A_INPUT( "CASCADE" ),
                           .ADREG( ADREG ),
                           .ALUMODEREG(1'b0),
                           .AREG(AREG),
                           .BREG(2),
                           .BCASCREG(1),
                           .CARRYINREG(1'b0),
                           .CARRYINSELREG(1'b0),
<<<<<<< HEAD
                           .CREG(CREG),
                           .DREG(DREG),
=======
                           .CREG(MY_CREG),
                           .DREG(MY_DREG),
>>>>>>> 4848c147
                           .INMODEREG(1'b0),
                           .MREG(MREG),
                           .OPMODEREG(1'b0),
                           .PREG(PREG),
                           .B_INPUT( "CASCADE" ),
                           .PREADDINSEL("A"),
<<<<<<< HEAD
                           .AMULTSEL("AD"),
=======
                           .AMULTSEL(AMULTSEL),
>>>>>>> 4848c147
                           .BMULTSEL("B"),
                           .USE_MULT("MULTIPLY"))
                           u_dsp(   .ACIN( acin_i ),
                                    .ACOUT(acout_o),                           
                                    .CEA1( (AREG == 2) ? 1'b1 : 1'b0 ),
                                    .CEA2(1'b1),
                                    .CEAD( (PREADD_REG == 1) ? 1'b1 : 1'b0 ),
                                    .CEM( (MULT_REG == 1) ? 1'b1 : 1'b0 ),                                
                                    .BCIN(bcin_i),
				    .CEB1( load_i ),
				    .CEB2( update_i ),
				    .BCOUT(bcout_o),
                                    .C(DSP_C),
                                    .CARRYIN(CARRYIN),
<<<<<<< HEAD
                                    .CEC(1'b1),
                                    .D(DSP_D),
                                    .CED(1'b1),
=======
                                    .CEC(CEC),
                                    .D(DSP_D),
                                    .CED(CED),
>>>>>>> 4848c147
                                    .CLK(clk_i),
                                    .P(p_o),
                                    .CEP(1'b1),
                                    .PCOUT(pcout_o),
                                    .INMODE(INMODE),
                                    .OPMODE(OPMODE),
                                    .ALUMODE(ALUMODE));
		end // block: ABCSCIN
	        else begin : ACSCIN
		   // A has cascade inputs
                   DSP48E2 #( .ACASCREG( MY_ACASCREG ),
                           .A_INPUT( "CASCADE" ),
                           .ADREG( ADREG ),
                           .ALUMODEREG(1'b0),
                           .AREG(AREG),
                           .BREG(LOADABLE_B == "NONE" ? 0 : 2),
                           .BCASCREG(LOADABLE_B == "NONE" ? 0 : 1),
                           .CARRYINREG(1'b0),
                           .CARRYINSELREG(1'b0),
                           .CREG(MY_CREG),
                           .DREG(MY_DREG),
                           .INMODEREG(1'b0),
                           .MREG(MREG),
                           .OPMODEREG(1'b0),
                           .PREG(PREG),
                           .B_INPUT( "DIRECT" ),
                           .PREADDINSEL("A"),
                           .AMULTSEL(AMULTSEL),
                           .BMULTSEL("B"),
                           .USE_MULT("MULTIPLY"))
                           u_dsp(   .ACIN( acin_i ),
                                    .ACOUT(acout_o),                           
                                    .CEA1( (AREG == 2) ? 1'b1 : 1'b0 ),
                                    .CEA2(1'b1),
                                    .CEAD( (PREADD_REG == 1) ? 1'b1 : 1'b0 ),
                                    .CEM( (MULT_REG == 1) ? 1'b1 : 1'b0 ),                                
                                    .B(DSP_B),
				    .CEB1( LOADABLE_B == "NONE" ? 1'b0 : load_i ),
				    .CEB2( LOADABLE_B == "NONE" ? 1'b0 : update_i ),
				    .BCOUT( bcout_o ),
                                    .C(DSP_C),
                                    .CARRYIN(CARRYIN),
<<<<<<< HEAD
                                    .CEC(1'b1),
                                    .D(DSP_D),
                                    .CED(1'b1),
=======
                                    .CEC(CEC),
                                    .D(DSP_D),
                                    .CED(CED),
>>>>>>> 4848c147
                                    .CLK(clk_i),
                                    .P(p_o),
                                    .CEP(1'b1),
                                    .PCOUT(pcout_o),
                                    .INMODE(INMODE),
                                    .OPMODE(OPMODE),
                                    .ALUMODE(ALUMODE));
		end // block: ACSCIN
	    end // block: CSCIN
	    else begin : NCSCIN
	        if (LOADABLE_B == "BODY" || LOADABLE_B == "TAIL") begin : BCSCIN
		   // B only has cascaded inputs
                DSP48E2 #( .ACASCREG( MY_ACASCREG ),
                           .A_INPUT( "DIRECT" ),
                           .ADREG( ADREG ),
                           .ALUMODEREG(1'b0),
                           .AREG(AREG),
                           .BREG(2),
                           .BCASCREG(1),
                           .CARRYINREG(1'b0),
                           .CARRYINSELREG(1'b0),
<<<<<<< HEAD
                           .CREG(CREG),
                           .DREG(DREG),
=======
                           .CREG(MY_CREG),
                           .DREG(MY_DREG),
>>>>>>> 4848c147
                           .INMODEREG(1'b0),
                           .MREG(MREG),
                           .OPMODEREG(1'b0),
                           .PREG(PREG),
                           .B_INPUT( "CASCADE" ),
                           .PREADDINSEL("A"),
<<<<<<< HEAD
                           .AMULTSEL("AD"),
=======
                           .AMULTSEL(AMULTSEL),
>>>>>>> 4848c147
                           .BMULTSEL("B"),
                           .USE_MULT("MULTIPLY"))
                           u_dsp(   .A(DSP_A),
                                    .ACOUT(acout_o),
                                    .CEA1( (AREG == 2) ? 1'b1 : 1'b0 ),
                                    .CEA2(1'b1),
                                    .CEAD( (PREADD_REG == 1) ? 1'b1 : 1'b0 ),
                                    .CEM( (MULT_REG == 1) ? 1'b1 : 1'b0 ),                                
                                    .BCIN(bcin_i),
				    .CEB1( load_i ),
				    .CEB2( update_i ),
				    .BCOUT(bcout_o),
                                    .C(DSP_C),
                                    .CARRYIN(CARRYIN),
                                    .CEC(CEC),
                                    .D(DSP_D),
                                    .CED(CED),
                                    .CLK(clk_i),
                                    .P(p_o),
                                    .CEP(1'b1),
                                    .PCOUT(pcout_o),
                                    .INMODE(INMODE),
                                    .OPMODE(OPMODE),
                                    .ALUMODE(ALUMODE));
		end // block: BCSCIN
	        else begin : NCSCIN
		   // No one has cascade inputs
                DSP48E2 #( .ACASCREG( MY_ACASCREG ),
                           .A_INPUT( "DIRECT" ),
                           .ADREG( ADREG ),
                           .ALUMODEREG(1'b0),
                           .AREG(AREG),
                           .BREG(LOADABLE_B == "NONE" ? 0 : 2),
                           .BCASCREG(LOADABLE_B == "NONE" ? 0 : 1),
                           .CARRYINREG(1'b0),
                           .CARRYINSELREG(1'b0),
                           .CREG(MY_CREG),
                           .DREG(MY_DREG),
                           .INMODEREG(1'b0),
                           .MREG(MREG),
                           .OPMODEREG(1'b0),
                           .PREG(PREG),
                           .B_INPUT( "DIRECT" ),
                           .PREADDINSEL("A"),
                           .AMULTSEL(AMULTSEL),
                           .BMULTSEL("B"),
                           .USE_MULT("MULTIPLY"))
                           u_dsp(   .A(DSP_A),
                                    .ACOUT(acout_o),
                                    .CEA1( (AREG == 2) ? 1'b1 : 1'b0 ),
                                    .CEA2(1'b1),
                                    .CEAD( (PREADD_REG == 1) ? 1'b1 : 1'b0 ),
                                    .CEM( (MULT_REG == 1) ? 1'b1 : 1'b0 ),                                
                                    .B(DSP_B),
				    .CEB1( LOADABLE_B == "NONE" ? 1'b0 : load_i ),
				    .CEB2( LOADABLE_B == "NONE" ? 1'b0 : update_i ),
				    .BCOUT(bcout_o),
                                    .C(DSP_C),
                                    .CARRYIN(CARRYIN),
                                    .CEC(CEC),
                                    .D(DSP_D),
                                    .CED(CED),
                                    .CLK(clk_i),
                                    .P(p_o),
                                    .CEP(1'b1),
                                    .PCOUT(pcout_o),
                                    .INMODE(INMODE),
                                    .OPMODE(OPMODE),
                                    .ALUMODE(ALUMODE));
		end // block: NCSCIN	       
            end // block: NCSCIN	   
        end // block: NCSC
       
    endgenerate                                
               
endmodule<|MERGE_RESOLUTION|>--- conflicted
+++ resolved
@@ -122,23 +122,14 @@
 			   .B_INPUT("CASCADE"),
                            .CARRYINREG(1'b0),
                            .CARRYINSELREG(1'b0),
-<<<<<<< HEAD
-                           .CREG(CREG),
-                           .DREG(DREG),
-=======
-                           .CREG(MY_CREG),
-                           .DREG(MY_DREG),
->>>>>>> 4848c147
-                           .INMODEREG(1'b0),
-                           .MREG(MREG),
-                           .OPMODEREG(1'b0),
-                           .PREG(PREG),
-                           .PREADDINSEL("A"),
-<<<<<<< HEAD
-                           .AMULTSEL("AD"),
-=======
-                           .AMULTSEL(AMULTSEL),
->>>>>>> 4848c147
+                           .CREG(MY_CREG),
+                           .DREG(MY_DREG),
+                           .INMODEREG(1'b0),
+                           .MREG(MREG),
+                           .OPMODEREG(1'b0),
+                           .PREG(PREG),
+                           .PREADDINSEL("A"),
+                           .AMULTSEL(AMULTSEL),
                            .BMULTSEL("B"),
                            .USE_MULT("MULTIPLY"))
                            u_dsp(   .ACIN( acin_i ),
@@ -153,15 +144,9 @@
 				    .BCOUT( bcout_o ),
                                     .C(DSP_C),
                                     .CARRYIN(CARRYIN),
-<<<<<<< HEAD
-                                    .CEC(1'b1),
-                                    .D(DSP_D),
-                                    .CED(1'b1),
-=======
-                                    .CEC(CEC),
-                                    .D(DSP_D),
-                                    .CED(CED),
->>>>>>> 4848c147
+                                    .CEC(CEC),
+                                    .D(DSP_D),
+                                    .CED(CED),
                                     .PCIN(pcin_i),
                                     .CLK(clk_i),
                                     .P(p_o),
@@ -220,7 +205,6 @@
 	    else begin : NCSCIN
 	       if (LOADABLE_B == "BODY" || LOADABLE_B == "TAIL") begin : BPCSCIN
 		// B, P have cascade inputs
-<<<<<<< HEAD
                 DSP48E2 #( .ACASCREG( MY_ACASCREG ),
                            .A_INPUT( "DIRECT" ),
                            .ADREG( ADREG ),
@@ -228,58 +212,6 @@
                            .AREG(AREG),
                            .BREG(2),
                            .BCASCREG(1),
-                           .CARRYINREG(1'b0),
-                           .CARRYINSELREG(1'b0),
-                           .CREG(CREG),
-                           .DREG(DREG),
-                           .INMODEREG(1'b0),
-                           .MREG(MREG),
-                           .OPMODEREG(1'b0),
-                           .PREG(PREG),
-                           .B_INPUT( "CASCADE" ),
-                           .PREADDINSEL("A"),
-                           .AMULTSEL("AD"),
-                           .BMULTSEL("B"),
-                           .USE_MULT("MULTIPLY"))
-                           u_dsp(   .A(DSP_A),
-                                    .ACOUT( acout_o ),
-                                    .CEA1( (AREG == 2) ? 1'b1 : 1'b0 ),
-                                    .CEA2(1'b1),
-                                    .CEAD( (PREADD_REG == 1) ? 1'b1 : 1'b0 ),
-                                    .CEM( (MULT_REG == 1) ? 1'b1 : 1'b0 ),
-                                    .BCIN(bcin_i),
-				    .CEB1( load_i ),
-				    .CEB2( update_i ),
-				    .BCOUT(bcout_o),
-                                    .C(DSP_C),
-                                    .CARRYIN(CARRYIN),
-                                    .CEC(1'b1),
-                                    .D(DSP_D),
-                                    .CED(1'b1),
-                                    .PCIN(pcin_i),
-                                    .CLK(clk_i),
-                                    .P(p_o),
-                                    .CEP(1'b1),
-                                    .PCOUT(pcout_o),
-                                    .INMODE(INMODE),
-                                    .OPMODE(OPMODE),
-                                    .ALUMODE(ALUMODE));                
-	       end else begin : PCSCIN // block: BPCSCIN
-		// P has cascade input
-=======
->>>>>>> 4848c147
-                DSP48E2 #( .ACASCREG( MY_ACASCREG ),
-                           .A_INPUT( "DIRECT" ),
-                           .ADREG( ADREG ),
-                           .ALUMODEREG(1'b0),
-                           .AREG(AREG),
-<<<<<<< HEAD
-                           .BREG(LOADABLE_B == "NONE" ? 0 : 2),
-                           .BCASCREG(LOADABLE_B == "NONE" ? 0 : 1),
-=======
-                           .BREG(2),
-                           .BCASCREG(1),
->>>>>>> 4848c147
                            .CARRYINREG(1'b0),
                            .CARRYINSELREG(1'b0),
                            .CREG(MY_CREG),
@@ -377,24 +309,15 @@
                            .BCASCREG(1),
                            .CARRYINREG(1'b0),
                            .CARRYINSELREG(1'b0),
-<<<<<<< HEAD
-                           .CREG(CREG),
-                           .DREG(DREG),
-=======
-                           .CREG(MY_CREG),
-                           .DREG(MY_DREG),
->>>>>>> 4848c147
+                           .CREG(MY_CREG),
+                           .DREG(MY_DREG),
                            .INMODEREG(1'b0),
                            .MREG(MREG),
                            .OPMODEREG(1'b0),
                            .PREG(PREG),
                            .B_INPUT( "CASCADE" ),
                            .PREADDINSEL("A"),
-<<<<<<< HEAD
-                           .AMULTSEL("AD"),
-=======
-                           .AMULTSEL(AMULTSEL),
->>>>>>> 4848c147
+                           .AMULTSEL(AMULTSEL),
                            .BMULTSEL("B"),
                            .USE_MULT("MULTIPLY"))
                            u_dsp(   .ACIN( acin_i ),
@@ -409,15 +332,9 @@
 				    .BCOUT(bcout_o),
                                     .C(DSP_C),
                                     .CARRYIN(CARRYIN),
-<<<<<<< HEAD
-                                    .CEC(1'b1),
-                                    .D(DSP_D),
-                                    .CED(1'b1),
-=======
-                                    .CEC(CEC),
-                                    .D(DSP_D),
-                                    .CED(CED),
->>>>>>> 4848c147
+                                    .CEC(CEC),
+                                    .D(DSP_D),
+                                    .CED(CED),
                                     .CLK(clk_i),
                                     .P(p_o),
                                     .CEP(1'b1),
@@ -460,15 +377,9 @@
 				    .BCOUT( bcout_o ),
                                     .C(DSP_C),
                                     .CARRYIN(CARRYIN),
-<<<<<<< HEAD
-                                    .CEC(1'b1),
-                                    .D(DSP_D),
-                                    .CED(1'b1),
-=======
-                                    .CEC(CEC),
-                                    .D(DSP_D),
-                                    .CED(CED),
->>>>>>> 4848c147
+                                    .CEC(CEC),
+                                    .D(DSP_D),
+                                    .CED(CED),
                                     .CLK(clk_i),
                                     .P(p_o),
                                     .CEP(1'b1),
@@ -490,24 +401,15 @@
                            .BCASCREG(1),
                            .CARRYINREG(1'b0),
                            .CARRYINSELREG(1'b0),
-<<<<<<< HEAD
-                           .CREG(CREG),
-                           .DREG(DREG),
-=======
-                           .CREG(MY_CREG),
-                           .DREG(MY_DREG),
->>>>>>> 4848c147
+                           .CREG(MY_CREG),
+                           .DREG(MY_DREG),
                            .INMODEREG(1'b0),
                            .MREG(MREG),
                            .OPMODEREG(1'b0),
                            .PREG(PREG),
                            .B_INPUT( "CASCADE" ),
                            .PREADDINSEL("A"),
-<<<<<<< HEAD
-                           .AMULTSEL("AD"),
-=======
-                           .AMULTSEL(AMULTSEL),
->>>>>>> 4848c147
+                           .AMULTSEL(AMULTSEL),
                            .BMULTSEL("B"),
                            .USE_MULT("MULTIPLY"))
                            u_dsp(   .A(DSP_A),
